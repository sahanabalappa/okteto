--- conflicted
+++ resolved
@@ -4,10 +4,7 @@
 type User struct {
 	ID    string `json:"id,omitempty" yaml:"id,omitempty"`
 	Name  string `json:"name,omitempty" yaml:"name,omitempty"`
-<<<<<<< HEAD
-=======
 	Email string `json:"email,omitempty" yaml:"email,omitempty"`
->>>>>>> ba7a522c
 	Token string `json:"token,omitempty" yaml:"token,omitempty"`
 }
 
